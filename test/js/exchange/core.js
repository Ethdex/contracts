--- conflicted
+++ resolved
@@ -7,17 +7,12 @@
 const TokenRegistry = artifacts.require('./TokenRegistry.sol');
 
 const assert = require('assert');
-<<<<<<< HEAD
-const expect = require('chai').expect;
 const ethUtil = require('ethereumjs-util');
 const BNUtil = require('../../../util/bn_util');
 const ExchangeWrapper = require('../../../util/exchange_wrapper');
 const OrderFactory = require('../../../util/order_factory');
 const testUtil = require('../../../util/test_util');
 const Balances = require('../../../util/balances');
-=======
-const util = require('../../../util/index.js')(web3);
->>>>>>> 887e2156
 
 const { add, sub, mul, div, toSmallestUnits } = BNUtil;
 
@@ -39,44 +34,23 @@
   let order;
   let balances;
 
-<<<<<<< HEAD
   let exWrapper;
   let dmyBalances;
-
-  const defaultOrderParams = {
-    exchange: Exchange.address,
-    maker,
-    feeRecipient,
-    tokenM: DummyTokenA.address,
-    tokenT: DummyTokenB.address,
-    valueM: toSmallestUnits(100),
-    valueT: toSmallestUnits(200),
-    feeM: toSmallestUnits(1),
-    feeT: toSmallestUnits(1),
-  };
-  const orderFactory = new OrderFactory(defaultOrderParams);
-=======
-  let exUtil;
-  let getDmyBalances;
   let orderFactory;
->>>>>>> 887e2156
 
   before(async () => {
     [tokenRegistry, exchange] = await Promise.all([
       TokenRegistry.deployed(),
       Exchange.deployed(),
     ]);
-<<<<<<< HEAD
-
     exWrapper = new ExchangeWrapper(exchange);
-    dmyBalances = new Balances([dmyA, dmyB, dmyPT], [maker, taker, feeRecipient]);
-=======
     const [repAddress, dgdAddress, zrxAddress] = await Promise.all([
       tokenRegistry.getTokenAddressBySymbol('REP'),
       tokenRegistry.getTokenAddressBySymbol('DGD'),
       tokenRegistry.getTokenAddressBySymbol('ZRX'),
     ]);
-    orderFactory = util.createOrderFactory({
+
+    const defaultOrderParams = {
       exchange: Exchange.address,
       maker,
       feeRecipient,
@@ -86,15 +60,15 @@
       valueT: toSmallestUnits(200),
       feeM: toSmallestUnits(1),
       feeT: toSmallestUnits(1),
-    });
+    };
+    orderFactory = new OrderFactory(defaultOrderParams);
+
     [rep, dgd, zrx] = await Promise.all([
       DummyToken.at(repAddress),
       DummyToken.at(dgdAddress),
       DummyToken.at(zrxAddress),
     ]);
-    exUtil = util.exchangeUtil(exchange);
-    getDmyBalances = util.getBalancesFactory([rep, dgd, zrx], [maker, taker, feeRecipient]);
->>>>>>> 887e2156
+    dmyBalances = new Balances([rep, dgd, zrx], [maker, taker, feeRecipient]);
     await Promise.all([
       rep.approve(Proxy.address, INIT_ALLOW, { from: maker }),
       rep.approve(Proxy.address, INIT_ALLOW, { from: taker }),
@@ -144,7 +118,6 @@
     });
 
     it('should transfer the correct amounts when valueM === valueT', async () => {
-<<<<<<< HEAD
       order = await orderFactory.newSignedOrderAsync({
         valueM: toSmallestUnits(100),
         valueT: toSmallestUnits(100),
@@ -165,37 +138,11 @@
       const feeValueT = div(mul(order.params.feeT, fillValueM), order.params.valueM);
       assert.equal(newBalances[maker][order.params.tokenM], sub(balances[maker][order.params.tokenM], fillValueM));
       assert.equal(newBalances[maker][order.params.tokenT], add(balances[maker][order.params.tokenT], fillValueT));
-      assert.equal(newBalances[maker][dmyPT.address], sub(balances[maker][dmyPT.address], feeValueM));
+      assert.equal(newBalances[maker][zrx.address], sub(balances[maker][zrx.address], feeValueM));
       assert.equal(newBalances[taker][order.params.tokenT], sub(balances[taker][order.params.tokenT], fillValueT));
       assert.equal(newBalances[taker][order.params.tokenM], add(balances[taker][order.params.tokenM], fillValueM));
-      assert.equal(newBalances[taker][dmyPT.address], sub(balances[taker][dmyPT.address], feeValueT));
-      assert.equal(newBalances[feeRecipient][dmyPT.address], add(balances[feeRecipient][dmyPT.address], add(feeValueM, feeValueT)));
-=======
-      const orderParams = orderFactory({ valueM: toSmallestUnits(100), valueT: toSmallestUnits(100) });
-      order = await util.createOrder(orderParams);
-
-      const orderHash = util.getOrderHash(orderParams, { hex: true });
-      const fillAmountMBefore = await exchange.fills.call(orderHash);
-      assert.equal(fillAmountMBefore, 0, 'fillAmountMBefore should be 0');
-
-      const fillValueM = div(order.valueM, 2);
-      await exUtil.fill(order, { fillValueM, from: taker });
-
-      const fillAmountMAfter = await exchange.fills.call(orderHash);
-      assert.equal(fillAmountMAfter, fillValueM, 'fillAmountMAfter should be same as fillValueM');
-
-      const newBalances = await getDmyBalances();
-      const fillValueT = div(mul(fillValueM, order.valueT), order.valueM);
-      const feeValueM = div(mul(order.feeM, fillValueM), order.valueM);
-      const feeValueT = div(mul(order.feeT, fillValueM), order.valueM);
-      assert.equal(newBalances[maker][order.tokenM], sub(balances[maker][order.tokenM], fillValueM));
-      assert.equal(newBalances[maker][order.tokenT], add(balances[maker][order.tokenT], fillValueT));
-      assert.equal(newBalances[maker][zrx.address], sub(balances[maker][zrx.address], feeValueM));
-      assert.equal(newBalances[taker][order.tokenT], sub(balances[taker][order.tokenT], fillValueT));
-      assert.equal(newBalances[taker][order.tokenM], add(balances[taker][order.tokenM], fillValueM));
       assert.equal(newBalances[taker][zrx.address], sub(balances[taker][zrx.address], feeValueT));
       assert.equal(newBalances[feeRecipient][zrx.address], add(balances[feeRecipient][zrx.address], add(feeValueM, feeValueT)));
->>>>>>> 887e2156
     });
 
     it('should transfer the correct amounts when valueM > valueT', async () => {
@@ -215,29 +162,16 @@
 
       const newBalances = await dmyBalances.getAsync();
 
-<<<<<<< HEAD
       const fillValueT = div(mul(fillValueM, order.params.valueT), order.params.valueM);
       const feeValueM = div(mul(order.params.feeM, fillValueM), order.params.valueM);
       const feeValueT = div(mul(order.params.feeT, fillValueM), order.params.valueM);
       assert.equal(newBalances[maker][order.params.tokenM], sub(balances[maker][order.params.tokenM], fillValueM));
       assert.equal(newBalances[maker][order.params.tokenT], add(balances[maker][order.params.tokenT], fillValueT));
-      assert.equal(newBalances[maker][dmyPT.address], sub(balances[maker][dmyPT.address], feeValueM));
+      assert.equal(newBalances[maker][zrx.address], sub(balances[maker][zrx.address], feeValueM));
       assert.equal(newBalances[taker][order.params.tokenT], sub(balances[taker][order.params.tokenT], fillValueT));
       assert.equal(newBalances[taker][order.params.tokenM], add(balances[taker][order.params.tokenM], fillValueM));
-      assert.equal(newBalances[taker][dmyPT.address], sub(balances[taker][dmyPT.address], feeValueT));
-      assert.equal(newBalances[feeRecipient][dmyPT.address], add(balances[feeRecipient][dmyPT.address], add(feeValueM, feeValueT)));
-=======
-      const fillValueT = div(mul(fillValueM, order.valueT), order.valueM);
-      const feeValueM = div(mul(order.feeM, fillValueM), order.valueM);
-      const feeValueT = div(mul(order.feeT, fillValueM), order.valueM);
-      assert.equal(newBalances[maker][order.tokenM], sub(balances[maker][order.tokenM], fillValueM));
-      assert.equal(newBalances[maker][order.tokenT], add(balances[maker][order.tokenT], fillValueT));
-      assert.equal(newBalances[maker][zrx.address], sub(balances[maker][zrx.address], feeValueM));
-      assert.equal(newBalances[taker][order.tokenT], sub(balances[taker][order.tokenT], fillValueT));
-      assert.equal(newBalances[taker][order.tokenM], add(balances[taker][order.tokenM], fillValueM));
       assert.equal(newBalances[taker][zrx.address], sub(balances[taker][zrx.address], feeValueT));
       assert.equal(newBalances[feeRecipient][zrx.address], add(balances[feeRecipient][zrx.address], add(feeValueM, feeValueT)));
->>>>>>> 887e2156
     });
 
     it('should transfer the correct amounts when valueM < valueT', async () => {
@@ -252,7 +186,6 @@
       const fillValueM = div(order.params.valueM, 2);
       await exWrapper.fillAsync(order, { fillValueM, from: taker });
 
-<<<<<<< HEAD
       const filledAmountMAfter = await exchange.fills.call(order.params.orderHashHex);
       assert.equal(filledAmountMAfter, fillValueM, 'filledAmountMAfter should be same as fillValueM');
 
@@ -263,23 +196,11 @@
       const feeValueT = div(mul(order.params.feeT, fillValueM), order.params.valueM);
       assert.equal(newBalances[maker][order.params.tokenM], sub(balances[maker][order.params.tokenM], fillValueM));
       assert.equal(newBalances[maker][order.params.tokenT], add(balances[maker][order.params.tokenT], fillValueT));
-      assert.equal(newBalances[maker][dmyPT.address], sub(balances[maker][dmyPT.address], feeValueM));
+      assert.equal(newBalances[maker][zrx.address], sub(balances[maker][zrx.address], feeValueM));
       assert.equal(newBalances[taker][order.params.tokenT], sub(balances[taker][order.params.tokenT], fillValueT));
       assert.equal(newBalances[taker][order.params.tokenM], add(balances[taker][order.params.tokenM], fillValueM));
-      assert.equal(newBalances[taker][dmyPT.address], sub(balances[taker][dmyPT.address], feeValueT));
-      assert.equal(newBalances[feeRecipient][dmyPT.address], add(balances[feeRecipient][dmyPT.address], add(feeValueM, feeValueT)));
-=======
-      const fillValueT = div(mul(fillValueM, order.valueT), order.valueM);
-      const feeValueM = div(mul(order.feeM, fillValueM), order.valueM);
-      const feeValueT = div(mul(order.feeT, fillValueM), order.valueM);
-      assert.equal(newBalances[maker][order.tokenM], sub(balances[maker][order.tokenM], fillValueM));
-      assert.equal(newBalances[maker][order.tokenT], add(balances[maker][order.tokenT], fillValueT));
-      assert.equal(newBalances[maker][zrx.address], sub(balances[maker][zrx.address], feeValueM));
-      assert.equal(newBalances[taker][order.tokenT], sub(balances[taker][order.tokenT], fillValueT));
-      assert.equal(newBalances[taker][order.tokenM], add(balances[taker][order.tokenM], fillValueM));
       assert.equal(newBalances[taker][zrx.address], sub(balances[taker][zrx.address], feeValueT));
       assert.equal(newBalances[feeRecipient][zrx.address], add(balances[feeRecipient][zrx.address], add(feeValueM, feeValueT)));
->>>>>>> 887e2156
     });
 
     it('should transfer the correct amounts when taker is specified and order is claimed by taker', async () => {
@@ -301,17 +222,16 @@
 
       const newBalances = await dmyBalances.getAsync();
 
-<<<<<<< HEAD
       const fillValueT = div(mul(fillValueM, order.params.valueT), order.params.valueM);
       const feeValueM = div(mul(order.params.feeM, fillValueM), order.params.valueM);
       const feeValueT = div(mul(order.params.feeT, fillValueM), order.params.valueM);
       assert.equal(newBalances[maker][order.params.tokenM], sub(balances[maker][order.params.tokenM], fillValueM));
       assert.equal(newBalances[maker][order.params.tokenT], add(balances[maker][order.params.tokenT], fillValueT));
-      assert.equal(newBalances[maker][dmyPT.address], sub(balances[maker][dmyPT.address], feeValueM));
+      assert.equal(newBalances[maker][zrx.address], sub(balances[maker][zrx.address], feeValueM));
       assert.equal(newBalances[taker][order.params.tokenT], sub(balances[taker][order.params.tokenT], fillValueT));
       assert.equal(newBalances[taker][order.params.tokenM], add(balances[taker][order.params.tokenM], fillValueM));
-      assert.equal(newBalances[taker][dmyPT.address], sub(balances[taker][dmyPT.address], feeValueT));
-      assert.equal(newBalances[feeRecipient][dmyPT.address], add(balances[feeRecipient][dmyPT.address], add(feeValueM, feeValueT)));
+      assert.equal(newBalances[taker][zrx.address], sub(balances[taker][zrx.address], feeValueT));
+      assert.equal(newBalances[feeRecipient][zrx.address], add(balances[feeRecipient][zrx.address], add(feeValueM, feeValueT)));
     });
 
     it('should fill remaining value if fillValueM > remaining valueM', async () => {
@@ -325,42 +245,12 @@
 
       assert.equal(newBalances[maker][order.params.tokenM], sub(balances[maker][order.params.tokenM], order.params.valueM));
       assert.equal(newBalances[maker][order.params.tokenT], add(balances[maker][order.params.tokenT], order.params.valueT));
-      assert.equal(newBalances[maker][dmyPT.address], sub(balances[maker][dmyPT.address], order.params.feeM));
+      assert.equal(newBalances[maker][zrx.address], sub(balances[maker][zrx.address], order.params.feeM));
       assert.equal(newBalances[taker][order.params.tokenT], sub(balances[taker][order.params.tokenT], order.params.valueT));
       assert.equal(newBalances[taker][order.params.tokenM], add(balances[taker][order.params.tokenM], order.params.valueM));
-      assert.equal(newBalances[taker][dmyPT.address], sub(balances[taker][dmyPT.address], order.params.feeT));
-      assert.equal(newBalances[feeRecipient][dmyPT.address], add(balances[feeRecipient][dmyPT.address],
+      assert.equal(newBalances[taker][zrx.address], sub(balances[taker][zrx.address], order.params.feeT));
+      assert.equal(newBalances[feeRecipient][zrx.address], add(balances[feeRecipient][zrx.address],
                    add(order.params.feeM, order.params.feeT)));
-=======
-      const fillValueT = div(mul(fillValueM, order.valueT), order.valueM);
-      const feeValueM = div(mul(order.feeM, fillValueM), order.valueM);
-      const feeValueT = div(mul(order.feeT, fillValueM), order.valueM);
-      assert.equal(newBalances[maker][order.tokenM], sub(balances[maker][order.tokenM], fillValueM));
-      assert.equal(newBalances[maker][order.tokenT], add(balances[maker][order.tokenT], fillValueT));
-      assert.equal(newBalances[maker][zrx.address], sub(balances[maker][zrx.address], feeValueM));
-      assert.equal(newBalances[taker][order.tokenT], sub(balances[taker][order.tokenT], fillValueT));
-      assert.equal(newBalances[taker][order.tokenM], add(balances[taker][order.tokenM], fillValueM));
-      assert.equal(newBalances[taker][zrx.address], sub(balances[taker][zrx.address], feeValueT));
-      assert.equal(newBalances[feeRecipient][zrx.address], add(balances[feeRecipient][zrx.address], add(feeValueM, feeValueT)));
-    });
-
-    it('should fill remaining value if fillValueM > remaining valueM', async () => {
-      const fillValueM = div(order.valueM, 2);
-      await exUtil.fill(order, { fillValueM, from: taker });
-
-      const res = await exUtil.fill(order, { fillValueM: order.valueM, from: taker });
-
-      assert.equal(res.logs[0].args.filledValueM.toString(), sub(order.valueM, fillValueM));
-      const newBalances = await getDmyBalances();
-
-      assert.equal(newBalances[maker][order.tokenM], sub(balances[maker][order.tokenM], order.valueM));
-      assert.equal(newBalances[maker][order.tokenT], add(balances[maker][order.tokenT], order.valueT));
-      assert.equal(newBalances[maker][zrx.address], sub(balances[maker][zrx.address], order.feeM));
-      assert.equal(newBalances[taker][order.tokenT], sub(balances[taker][order.tokenT], order.valueT));
-      assert.equal(newBalances[taker][order.tokenM], add(balances[taker][order.tokenM], order.valueM));
-      assert.equal(newBalances[taker][zrx.address], sub(balances[taker][zrx.address], order.feeT));
-      assert.equal(newBalances[feeRecipient][zrx.address], add(balances[feeRecipient][zrx.address], add(order.feeM, order.feeT)));
->>>>>>> 887e2156
     });
 
     it('should log 1 event', async () => {
@@ -403,15 +293,9 @@
         valueM: toSmallestUnits(100000),
       });
 
-<<<<<<< HEAD
       await exWrapper.fillAsync(order, { shouldCheckTransfer: true, from: taker });
       const newBalances = await dmyBalances.getAsync();
-      expect(newBalances).to.deep.equal(balances);
-=======
-      await exUtil.fill(order, { shouldCheckTransfer: true, from: taker });
-      const newBalances = await getDmyBalances();
       assert.deepEqual(newBalances, balances);
->>>>>>> 887e2156
     });
 
 
@@ -429,19 +313,11 @@
     });
 
     it('should not change balances if allowances are too low to fill order and shouldCheckTransfer = true', async () => {
-<<<<<<< HEAD
-      await dmyA.approve(Proxy.address, 0, { from: maker });
+      await rep.approve(Proxy.address, 0, { from: maker });
       await exWrapper.fillAsync(order, { shouldCheckTransfer: true, from: taker });
 
       const newBalances = await dmyBalances.getAsync();
-      expect(newBalances).to.deep.equal(balances);
-=======
-      await rep.approve(Proxy.address, 0, { from: maker });
-      await exUtil.fill(order, { shouldCheckTransfer: true, from: taker });
-
-      const newBalances = await getDmyBalances();
       assert.deepEqual(newBalances, balances);
->>>>>>> 887e2156
     });
 
     it('should throw if allowances are too low to fill order and shouldCheckTransfer = false', async () => {
@@ -449,13 +325,8 @@
         await exWrapper.fillAsync(order, { from: taker });
         throw new Error('Fill succeeded when it should have thrown');
       } catch (err) {
-<<<<<<< HEAD
         testUtil.assertThrow(err);
-        await dmyA.approve(Proxy.address, INIT_ALLOW, { from: maker });
-=======
-        util.test.assertThrow(err);
         await rep.approve(Proxy.address, INIT_ALLOW, { from: maker });
->>>>>>> 887e2156
       }
     });
 
@@ -465,13 +336,8 @@
       });
       await exWrapper.fillAsync(order, { from: taker });
 
-<<<<<<< HEAD
-      const newBalances = await dmyBalances.getAsync();
-      expect(newBalances).to.deep.equal(balances);
-=======
-      const newBalances = await getDmyBalances();
+      const newBalances = await dmyBalances.getAsync();
       assert.deepEqual(newBalances, balances);
->>>>>>> 887e2156
     });
 
     it('should not log events if an order is expired', async () => {
@@ -510,9 +376,8 @@
       await exWrapper.cancelAsync(order, { from: maker });
       await exWrapper.fillAsync(order, { fillValueM: div(order.params.valueM, 2), from: taker });
 
-<<<<<<< HEAD
-      const newBalances = await dmyBalances.getAsync();
-      expect(newBalances).to.deep.equal(balances);
+      const newBalances = await dmyBalances.getAsync();
+      assert.deepEqual(newBalances, balances);
     });
 
     it('should be able to cancel part of an order', async () => {
@@ -528,35 +393,11 @@
       const feeValueT = div(mul(order.params.feeT, cancelValueM), order.params.valueM);
       assert.equal(newBalances[maker][order.params.tokenM], sub(balances[maker][order.params.tokenM], cancelValueM));
       assert.equal(newBalances[maker][order.params.tokenT], add(balances[maker][order.params.tokenT], cancelValueT));
-      assert.equal(newBalances[maker][dmyPT.address], sub(balances[maker][dmyPT.address], feeValueM));
+      assert.equal(newBalances[maker][zrx.address], sub(balances[maker][zrx.address], feeValueM));
       assert.equal(newBalances[taker][order.params.tokenT], sub(balances[taker][order.params.tokenT], cancelValueT));
       assert.equal(newBalances[taker][order.params.tokenM], add(balances[taker][order.params.tokenM], cancelValueM));
-      assert.equal(newBalances[taker][dmyPT.address], sub(balances[taker][dmyPT.address], feeValueT));
-      assert.equal(newBalances[feeRecipient][dmyPT.address], add(balances[feeRecipient][dmyPT.address], add(feeValueM, feeValueT)));
-=======
-      const newBalances = await getDmyBalances();
-      assert.deepEqual(newBalances, balances);
-    });
-
-    it('should be able to cancel part of an order', async () => {
-      const cancelValueM = div(order.valueM, 2);
-      await exUtil.cancel(order, { cancelValueM, from: maker });
-
-      const res = await exUtil.fill(order, { fillValueM: order.valueM, from: taker });
-      assert.equal(res.logs[0].args.filledValueM.toString(), sub(order.valueM, cancelValueM));
-
-      const newBalances = await getDmyBalances();
-      const cancelValueT = div(mul(cancelValueM, order.valueT), order.valueM);
-      const feeValueM = div(mul(order.feeM, cancelValueM), order.valueM);
-      const feeValueT = div(mul(order.feeT, cancelValueM), order.valueM);
-      assert.equal(newBalances[maker][order.tokenM], sub(balances[maker][order.tokenM], cancelValueM));
-      assert.equal(newBalances[maker][order.tokenT], add(balances[maker][order.tokenT], cancelValueT));
-      assert.equal(newBalances[maker][zrx.address], sub(balances[maker][zrx.address], feeValueM));
-      assert.equal(newBalances[taker][order.tokenT], sub(balances[taker][order.tokenT], cancelValueT));
-      assert.equal(newBalances[taker][order.tokenM], add(balances[taker][order.tokenM], cancelValueM));
       assert.equal(newBalances[taker][zrx.address], sub(balances[taker][zrx.address], feeValueT));
       assert.equal(newBalances[feeRecipient][zrx.address], add(balances[feeRecipient][zrx.address], add(feeValueM, feeValueT)));
->>>>>>> 887e2156
     });
 
     it('should log 1 event', async () => {
